--- conflicted
+++ resolved
@@ -47,7 +47,7 @@
             else:
                 self.value = None
 
-            
+
     def __repr__(self):
         if self.value:
             return '%d: %s, %s' % (self.position, self.label, self.value)
@@ -79,16 +79,7 @@
 
     ### UI functions ####
     def makeSelector(self, parent):
-<<<<<<< HEAD
-        ctrl = wx.Choice(parent, choices=list(map(str, self.filters)))
-        ctrl.Bind(wx.EVT_CHOICE, lambda evt: self.setFilter(self.filters[evt.Selection]))
-        self.addWatch('lastFilter', lambda f: ctrl.SetSelection(ctrl.FindString(str(f))))
-        ctrl.SetSelection(ctrl.FindString(str(self.lastFilter)))
-        return ctrl
-
-=======
-        self.ctrl = wx.Choice(parent)
-        self.ctrl.Set(list(map(str, self.filters)))
+        self.ctrl = wx.Choice(parent, choices=list(map(str, self.filters)))
         self.ctrl.Bind(wx.EVT_CHOICE, lambda evt: self.setFilter(self.filters[evt.Selection]))
         self.addWatch('lastFilter', self.setFromName)
         self.ctrl.Bind(wx.EVT_WINDOW_DESTROY, self.OnSelectorDestroy)
@@ -101,7 +92,6 @@
     def OnSelectorDestroy(self, event: wx.WindowDestroyEvent) -> None:
         self.removeWatch('lastFilter', self.setFromName)
         event.Skip()
->>>>>>> 75669eec
 
     def makeUI(self, parent):
         panel = wx.Panel(parent)
