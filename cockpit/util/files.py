--- conflicted
+++ resolved
@@ -80,14 +80,8 @@
 def initialize(config):
     global _DATA_DIR
     global _LOGS_DIR
-<<<<<<< HEAD
-    _DATA_DIR = config.getpath('global', 'data-dir')
-    _LOGS_DIR = config.getpath('log', 'dir')
-    # _ensureDirectoriesExist()
-=======
     _DATA_DIR = substitute_patterns(config.getpath("global", "data-dir"))
     _LOGS_DIR = substitute_patterns(config.getpath('log', 'dir'))
->>>>>>> 28229c4e
 
 ## Get the directory in which all users' directories are located
 def getDataDir():
@@ -95,17 +89,4 @@
 
 ## Return the directory in which logfiles are stored
 def getLogDir():
-<<<<<<< HEAD
-    return _LOGS_DIR
-
-def getUserSaveDir():
-    return _getDataDir()# os.path.join(_getDataDir(), getpass.getuser())
-
-def _ensureDirectoriesExist():
-    for directory in [getUserSaveDir()]:
-        if not os.path.exists(directory):
-            print ("Making",directory)
-            os.makedirs(directory)
-=======
-    return _LOGS_DIR
->>>>>>> 28229c4e
+    return _LOGS_DIR