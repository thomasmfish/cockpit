--- conflicted
+++ resolved
@@ -565,11 +565,7 @@
         # cameras without any special light.
         exposureEndTime = exposureStartTime + maxExposureTime
         for light, exposureTime, in lightTimePairs:
-<<<<<<< HEAD
-            if light is not None and light.name not in ["Ambient", "ambient"]: # i.e. not ambient light
-=======
             if light is not None and light.name != 'Ambient': # i.e. not ambient light
->>>>>>> 758b238b
                 # Center the light exposure.
                 timeSlop = maxExposureTime - exposureTime
                 offset = timeSlop / 2
