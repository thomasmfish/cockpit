--- conflicted
+++ resolved
@@ -60,39 +60,24 @@
 
         self.Sizer.Add(wx.StaticText(self, label='Exposure / ms'),
                        flag=wx.ALIGN_CENTER_HORIZONTAL)
-<<<<<<< HEAD
-        self.Sizer.Add(expCtrl, 0, flag=wx.EXPAND)
-=======
-        self.Sizer.Add(self.expCtrl, flag=wx.EXPAND)
->>>>>>> 75669eec
+        self.Sizer.Add(self.expCtrl, 0, flag=wx.EXPAND)
 
         if lightPower is not None:
             self.Sizer.AddSpacer(4)
             self.Sizer.Add(wx.StaticText(self, label='Power (%)'),
                            flag=wx.ALIGN_CENTER_HORIZONTAL)
-<<<<<<< HEAD
-            powCtrl = safeControls.SpinGauge(self, minValue=0.0, maxValue=100.0,
-                                             fetch_current=lambda: lightPower.getPower()*100.0)
-            powCtrl.SetValue(lightPower.powerSetPoint *100.0)
-            lightPower.addWatch('powerSetPoint',
-                                lambda p: powCtrl.SetValue(p *100.0))
-            powCtrl.Bind(safeControls.EVT_SAFE_CONTROL_COMMIT,
-                         lambda evt: lightPower.setPower(evt.Value /100.0))
-            self.Sizer.Add(powCtrl, 0, flag=wx.EXPAND)
-=======
             self.powCtrl = safeControls.SpinGauge(self, minValue=0.0, maxValue=100.0,
                                                   fetch_current=lambda: lightPower.getPower()*100.0)
             self.powCtrl.SetValue(lightPower.powerSetPoint *100.0)
             lightPower.addWatch('powerSetPoint', self._SetPowerPercent)
             self.powCtrl.Bind(safeControls.EVT_SAFE_CONTROL_COMMIT,
                               lambda evt: lightPower.setPower(evt.Value /100.0))
-            self.Sizer.Add(self.powCtrl, 1, flag=wx.EXPAND)
+            self.Sizer.Add(self.powCtrl, 0, flag=wx.EXPAND)
             self._timer = wx.Timer(self)
             #set timer for 500 ms for each channel
             self._timer.Start(500)
             self.Bind(wx.EVT_TIMER, self.onTimer)
 
->>>>>>> 75669eec
 
         if lightFilters:
             self.Sizer.AddSpacer(4)
