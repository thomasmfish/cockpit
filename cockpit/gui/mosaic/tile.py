#!/usr/bin/env python
# -*- coding: utf-8 -*-

## Copyright (C) 2018 Mick Phillips <mick.phillips@gmail.com>
##
## This file is part of Cockpit.
##
## Cockpit is free software: you can redistribute it and/or modify
## it under the terms of the GNU General Public License as published by
## the Free Software Foundation, either version 3 of the License, or
## (at your option) any later version.
##
## Cockpit is distributed in the hope that it will be useful,
## but WITHOUT ANY WARRANTY; without even the implied warranty of
## MERCHANTABILITY or FITNESS FOR A PARTICULAR PURPOSE.  See the
## GNU General Public License for more details.
##
## You should have received a copy of the GNU General Public License
## along with Cockpit.  If not, see <http://www.gnu.org/licenses/>.

## Copyright 2013, The Regents of University of California
##
## Redistribution and use in source and binary forms, with or without
## modification, are permitted provided that the following conditions
## are met:
##
## 1. Redistributions of source code must retain the above copyright
##   notice, this list of conditions and the following disclaimer.
##
## 2. Redistributions in binary form must reproduce the above copyright
##   notice, this list of conditions and the following disclaimer in
##   the documentation and/or other materials provided with the
##   distribution.
##
## 3. Neither the name of the copyright holder nor the names of its
##   contributors may be used to endorse or promote products derived
##   from this software without specific prior written permission.
##
## THIS SOFTWARE IS PROVIDED BY THE COPYRIGHT HOLDERS AND CONTRIBUTORS
## "AS IS" AND ANY EXPRESS OR IMPLIED WARRANTIES, INCLUDING, BUT NOT
## LIMITED TO, THE IMPLIED WARRANTIES OF MERCHANTABILITY AND FITNESS
## FOR A PARTICULAR PURPOSE ARE DISCLAIMED. IN NO EVENT SHALL THE
## COPYRIGHT HOLDER OR CONTRIBUTORS BE LIABLE FOR ANY DIRECT, INDIRECT,
## INCIDENTAL, SPECIAL, EXEMPLARY, OR CONSEQUENTIAL DAMAGES (INCLUDING,
## BUT NOT LIMITED TO, PROCUREMENT OF SUBSTITUTE GOODS OR SERVICES;
## LOSS OF USE, DATA, OR PROFITS; OR BUSINESS INTERRUPTION) HOWEVER
## CAUSED AND ON ANY THEORY OF LIABILITY, WHETHER IN CONTRACT, STRICT
## LIABILITY, OR TORT (INCLUDING NEGLIGENCE OR OTHERWISE) ARISING IN
## ANY WAY OUT OF THE USE OF THIS SOFTWARE, EVEN IF ADVISED OF THE
## POSSIBILITY OF SUCH DAMAGE.


import numpy
from OpenGL.GL import *
from OpenGL import GLUT
from OpenGL.GL.framebufferobjects import *

## This module contains the Tile and MegaTile classes, along with some
# supporting functions and constants.

## Finds the smallest powers of two that will contain a texture with the 
# specified dimensions.
def getTexSize(width, height):
    result = [2, 2]
    for i, val in enumerate([width, height]):
        while result[i] < val:
            result[i] *= 2
    return tuple(result)


## Maps numpy datatypes to OpenGL datatypes
dtypeToGlTypeMap = {
    numpy.uint8: GL_UNSIGNED_BYTE,
    numpy.uint16: GL_UNSIGNED_SHORT,
    numpy.int16: GL_SHORT,
    numpy.float32: GL_FLOAT,
    numpy.float64: GL_FLOAT,
    numpy.int32: GL_FLOAT,
    numpy.uint32: GL_FLOAT,
    numpy.complex64: GL_FLOAT,
    numpy.complex128: GL_FLOAT,
}

## This class handles a single tile in the mosaic.
class Tile:
    def __init__(self, textureData, pos, size,
            histogramScale, layer, isShown = True,
            shouldDelayAllocation = False):

        ## Array of pixel brightnesses
        self.textureData = textureData
        ## XYZ position tuple, in microns. NB the Z portion is ignored
        # for rendering purposes and is mostly just kept around so we know
        # the Z altitude at which the tile was collected, for later use.
        self.pos = pos
        ## width/height tuple, in microns
        self.size = size
        ## Box describing space we occupy: (upper left corner, lower right corner)
        self.box = (self.pos[:2], (self.pos[0] + self.size[0], self.pos[1] + self.size[1]))

        ## Grouping this tile belongs to, used to toggle display
        self.layer = layer

        ## OpenGL texture ID
        self.texture = glGenTextures(1)
        self.scaleHistogram(histogramScale[0], histogramScale[1])
        # Indicate refresh required after scaling histogram.
        self.shouldRefresh = False
        if not shouldDelayAllocation:
            self.bindTexture()
            self.refresh()


    def bindTexture(self):
        glBindTexture(GL_TEXTURE_2D, self.texture)
        glTexParameteri(GL_TEXTURE_2D,GL_TEXTURE_MIN_FILTER,GL_LINEAR)
        glTexParameteri(GL_TEXTURE_2D,GL_TEXTURE_MAG_FILTER,GL_NEAREST)
        # These two are only really needed for megatiles; normal
        # tiles don't have to deal with texture wrapping.
        glTexParameteri(GL_TEXTURE_2D, GL_TEXTURE_WRAP_S, GL_CLAMP)
        glTexParameteri(GL_TEXTURE_2D, GL_TEXTURE_WRAP_T, GL_CLAMP)

        img = self.textureData

        pic_ny, pic_nx = img.shape
        tex_nx,tex_ny = getTexSize(pic_nx,pic_ny)

        imgType = img.dtype.type
        if imgType not in dtypeToGlTypeMap:
            raise ValueError("Unsupported data mode %s" % str(imgType))
        glTexImage2D(GL_TEXTURE_2D,0,  GL_RGB, tex_nx,tex_ny, 0, 
                     GL_LUMINANCE, dtypeToGlTypeMap[imgType], None)


    def refresh(self):
        img = self.textureData
        mi,ma = self.histogramScale
        pic_ny, pic_nx = img.shape
        if img.dtype.type in (numpy.float64, numpy.int32, numpy.uint32):
            data = img.astype(numpy.float32)
            imgString = data.tostring()
            imgType = numpy.float32
        else:
            imgString = img.tostring()
            imgType = img.dtype.type
            
        # maxUShort: value that represents "maximum color" - i.e. white
        if img.dtype.type == numpy.uint16:
            maxUShort = (1<<16) -1
        elif img.dtype.type == numpy.int16:
            maxUShort = (1<<15) -1
        elif img.dtype.type == numpy.uint8:
            maxUShort = (1<<8) -1
        else:
            maxUShort = 1

        mmrange =  float(ma)-float(mi)
        fBias =  -float(mi) / mmrange
        f  =  maxUShort / mmrange
        
        glBindTexture(GL_TEXTURE_2D, self.texture)
        glPixelTransferf(GL_RED_SCALE,   f)
        glPixelTransferf(GL_GREEN_SCALE, f)
        glPixelTransferf(GL_BLUE_SCALE,  f)
        
        glPixelTransferf(GL_RED_BIAS,   fBias)
        glPixelTransferf(GL_GREEN_BIAS, fBias)
        glPixelTransferf(GL_BLUE_BIAS,  fBias)
        
        glPixelTransferi(GL_MAP_COLOR, False)
        
        if img.dtype.type in (numpy.float64, numpy.int32, numpy.uint32,
                numpy.complex64, numpy.complex128):
            itSize = 4
            glPixelStorei(GL_UNPACK_SWAP_BYTES, False) # create native float32 copy - see below
        else:
            itSize = img.itemsize
            glPixelStorei(GL_UNPACK_SWAP_BYTES, not img.dtype.isnative)

        glPixelStorei(GL_UNPACK_ALIGNMENT, itSize)

        if imgType not in dtypeToGlTypeMap:
            raise ValueError("Unsupported data mode %s" % str(imgType))
        glTexSubImage2D(GL_TEXTURE_2D, 0, 0, 0, pic_nx, pic_ny,  
                     GL_LUMINANCE, dtypeToGlTypeMap[imgType], imgString)


    ## Free up memory we were using.
    def wipe(self):
        glDeleteTextures([self.texture])


    ## Wipe our texture and recreate it, presumably because it has
    # changed somehow.
    def recreateTexture(self):
        self.wipe()
        self.texture = glGenTextures(1)
        self.bindTexture()


    ## Return true iff our area intersects the given
    # (bottomLeft, topRight) tuple.
    def intersectsBox(self, viewBox):
        bottomLeft, topRight = viewBox
        tileBottomLeft, tileTopRight = self.box

        if (tileBottomLeft[0] > topRight[0] or
                tileTopRight[0] < bottomLeft[0] or
                tileTopRight[1] < bottomLeft[1] or
                tileBottomLeft[1] > topRight[1]):
            return False
        return True


    ## Draw the tile, if it intersects the given view box
    def render(self, viewBox):
        if not self.intersectsBox(viewBox):
            return
        if self.shouldRefresh:
            self.refresh()
            self.shouldRefresh = False
        
        glColor3f(1, 1, 1)

        img = self.textureData
        pic_ny, pic_nx = img.shape
        tex_nx,tex_ny = getTexSize(pic_nx,pic_ny)
        picTexRatio_x = float(pic_nx) / tex_nx
        picTexRatio_y = float(pic_ny) / tex_ny

        (x,y) = self.pos[:2]

        glBindTexture(GL_TEXTURE_2D, self.texture)
        glBegin(GL_QUADS)
        glTexCoord2f(0, picTexRatio_y)
        glVertex2f(x, y)
        glTexCoord2f(picTexRatio_x, picTexRatio_y)
        glVertex2f(x + self.size[0], y)
        glTexCoord2f(picTexRatio_x, 0)
        glVertex2f(x + self.size[0], y + self.size[1])
        glTexCoord2f(0, 0)
        glVertex2f(x, y + self.size[1])
        glEnd()


    ## Set our histogramScale tuple to (min, max), or base those off of 
    # self.textureData if the provided values are None
    def scaleHistogram(self, minVal = None, maxVal = None):
        if minVal is None:
            minVal = self.textureData.min()
        if maxVal is None:
            maxVal = self.textureData.max()
        if minVal == maxVal:
            # Prevent dividing by zero when we have to scale by these
            # values for display.
            maxVal = minVal + 1
        ## Used to scale the brightness of the overall tile, like the
        # histogram controls used for the camera views.
        self.histogramScale = (minVal, maxVal)
        self.shouldRefresh = True


    ## Return the (xSize, ySize) tuple of a single pixel of texture data in GL
    # units.
    def getPixelSize(self):
        return (self.size[0] / self.textureData.shape[0], 
                self.size[1] / self.textureData.shape[1])

## Framebuffer to use when prerendering. Set to None initially since
# we have to wait for OpenGL to get set up in our window before we can
# use it.
megaTileFramebuffer = None
## Unallocate the framebuffer
def clearFramebuffer():
    global megaTileFramebuffer
    if megaTileFramebuffer is not None:
        glDeleteFramebuffers([megaTileFramebuffer])
        megaTileFramebuffer = None

## This class handles pre-rendering of normal-sized Tile instances
# at a reduced level of detail, which allows us to keep the program
# responsive even when thousands of tiles are in view.
class MegaTile(Tile):
    ## Length in pixels of one edge of a MegaTile's texture.
    pixelSize = None
    ## Length in microns of one edge of a MegaTile's texture.
    micronSize = None
    ## An array of ones, used to initialize the MegaTile textures.
    _emptyTileData = None

    ## Instantiate the megatile. The main difference here is that
    # megatiles don't allocated any video memory until they have
    # something to display; since the majority of the mosaic is
    # usually blank, this saves significantly om memory.
    #
    # At this time, if megaTileFramebuffer has not been created
    # yet, create it.
    def __init__(self, pos):
        Tile.__init__(self, self._emptyTileData, pos,
                 (self.micronSize, self.micronSize),
                 (0, 1), 'megatiles',
                 shouldDelayAllocation = True)
        ## Counts the number of tiles we've rendered to ourselves.
        self.numRenderedTiles = 0
        ## Whether or not we've allocated memory for our texture yet.
        self.haveAllocatedMemory = False
        
        global megaTileFramebuffer
        if megaTileFramebuffer is None:
            megaTileFramebuffer = glGenFramebuffers(1)

    @classmethod
    def setPixelSize(cls, edge):
        if cls.pixelSize is not None:
<<<<<<< HEAD
            raise Exception("MegaTile class already initialised.")
=======
            # Class is already initialized - nothing to do.
            # Used to raise an exception here, but both MacroStage and
            # TouchScreen have MacroStageZ instances that each call this
            # method, and raising an exception will prevent correct
            # initialisation of any but the first instance.
            return
>>>>>>> 61094d21
        cls.pixelSize = edge
        cls.micronSize = edge * 1
        cls._emptyTileData = numpy.ones( (edge, edge), dtype=numpy.float32)

    ## Go through the provided list of Tiles, find the ones that overlap
    # our area, and prerender them to our texture
    def prerenderTiles(self, tiles, viewer):
        if not tiles:
            return
        minX = self.pos[0]
        minY = self.pos[1]
        maxX = self.pos[0] + self.micronSize
        maxY = self.pos[1] + self.micronSize
        viewBox = ((minX, minY), (maxX, maxY))
        newTiles = []
        for tile in tiles:
            if tile.intersectsBox(viewBox):
                newTiles.append(tile)
        if newTiles:
            # Allocate memory for our texture, if needed.
            if not self.haveAllocatedMemory:
                self.bindTexture()
                self.refresh()
                self.haveAllocatedMemory = True
            self.numRenderedTiles += len(newTiles)
            glBindFramebuffer(GL_DRAW_FRAMEBUFFER, megaTileFramebuffer)
            glFramebufferTexture2D(GL_DRAW_FRAMEBUFFER,
                    GL_COLOR_ATTACHMENT0, GL_TEXTURE_2D,
                    self.texture, 0)
            
            glPushMatrix()
            glLoadIdentity()
            glViewport(0, 0, self.pixelSize, self.pixelSize)
            glMatrixMode(GL_PROJECTION)
            glLoadIdentity()
            glOrtho(0, self.micronSize, self.micronSize, 0, 1, 0)
            glTranslatef(-self.pos[0], -self.pos[1], 0)
            glMatrixMode(GL_MODELVIEW)

            glEnable(GL_TEXTURE_2D)
            for tile in newTiles:
                tile.render(viewBox)

            glPopMatrix()            
            glBindFramebuffer(GL_DRAW_FRAMEBUFFER, 0)


    ## Prevent trying to delete our texture if we haven't made it yet.
    def wipe(self):
        if self.haveAllocatedMemory:
            Tile.wipe(self)
            self.haveAllocatedMemory = False
            self.numRenderedTiles = 0
            

    ## Prevent allocating a new texture if we haven't drawn anything yet.
    def recreateTexture(self):
        if self.haveAllocatedMemory:
            Tile.recreateTexture(self)
            self.refresh()


    def render(self, viewBox):
        if not self.numRenderedTiles:
            # We're empty, so no need to render.
            return
        Tile.render(self, viewBox)<|MERGE_RESOLUTION|>--- conflicted
+++ resolved
@@ -312,16 +312,12 @@
     @classmethod
     def setPixelSize(cls, edge):
         if cls.pixelSize is not None:
-<<<<<<< HEAD
-            raise Exception("MegaTile class already initialised.")
-=======
             # Class is already initialized - nothing to do.
             # Used to raise an exception here, but both MacroStage and
             # TouchScreen have MacroStageZ instances that each call this
             # method, and raising an exception will prevent correct
             # initialisation of any but the first instance.
             return
->>>>>>> 61094d21
         cls.pixelSize = edge
         cls.micronSize = edge * 1
         cls._emptyTileData = numpy.ones( (edge, edge), dtype=numpy.float32)
