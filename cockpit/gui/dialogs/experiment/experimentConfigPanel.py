--- conflicted
+++ resolved
@@ -577,15 +577,9 @@
         basename = self._fname_ctrl.GetValue().strip()
         if not os.path.isdir(dirname):
             raise Exception("Specified directory does not exist")
-<<<<<<< HEAD
-        elif not os.access(dirname, os.W_OK):
-            raise Exception("Unable to write to specified directory")
-        elif not basename:
-=======
         if not FilepathPanel.is_writable(dirname):
             raise Exception("Unable to write to specified directory")
         if not basename:
->>>>>>> e2ae4d87
             raise Exception("Filename is empty")
         path = os.path.join(dirname, basename)
         if os.path.isfile(path):
